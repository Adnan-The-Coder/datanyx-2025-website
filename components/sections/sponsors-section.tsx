--- conflicted
+++ resolved
@@ -5,20 +5,9 @@
     tier: "Platinum Sponsor"
   },
   {
-<<<<<<< HEAD
     name: "Kaggle",
     src: "/assets/kaggle.png",
     tier: "Platinum Sponsor"
-=======
-    name: "Devfolio",
-    src: "/devfolio_gold.jpeg",
-    tier: "Gold Sponsor"
-  },
-  {
-    name: "ETHIndia",
-    src: "/silver_ethindia.jpeg",
-    tier: "Silver Sponsor"
->>>>>>> ee65b0a2
   }
 ]
 
